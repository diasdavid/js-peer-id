--- conflicted
+++ resolved
@@ -1,17 +1,14 @@
 {
-<<<<<<< HEAD
   "name": "peer-id",
   "version": "0.3.1",
-=======
-  "name": "ipfs-peer-id",
-  "version": "0.3.2",
->>>>>>> 615a966d
   "description": "IPFS Peer Id implementation in Node.js",
   "main": "src/index.js",
   "scripts": {
     "test": "./node_modules/.bin/lab tests/*-test.js",
     "coverage": "./node_modules/.bin/lab -t 100 tests/*-test.js",
-    "codestyle": "./node_modules/.bin/standard --format"
+    "codestyle": "./node_modules/.bin/standard --format",
+    "lint": "jshint .",
+    "validate": "npm ls"
   },
   "keywords": [
     "IPFS"
